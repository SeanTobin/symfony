--- conflicted
+++ resolved
@@ -41,11 +41,7 @@
      *
      * @param GetResponseEvent $event A GetResponseEvent instance
      */
-<<<<<<< HEAD
-    public function onCoreSecurity(GetResponseEvent $event)
-=======
     public function handle(GetResponseEvent $event)
->>>>>>> c02f4220
     {
         if (null !== $this->context->getToken()) {
             return;
