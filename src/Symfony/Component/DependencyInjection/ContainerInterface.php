<?php

/*
 * This file is part of the Symfony package.
 *
 * (c) Fabien Potencier <fabien@symfony.com>
 *
 * For the full copyright and license information, please view the LICENSE
 * file that was distributed with this source code.
 */

namespace Symfony\Component\DependencyInjection;

use Symfony\Component\DependencyInjection\Exception\InvalidArgumentException;

/**
 * ContainerInterface is the interface implemented by service container classes.
 *
 * @author Fabien Potencier <fabien@symfony.com>
 * @author Johannes M. Schmitt <schmittjoh@gmail.com>
 *
 * @api
 */
interface ContainerInterface
{
    const EXCEPTION_ON_INVALID_REFERENCE = 1;
    const NULL_ON_INVALID_REFERENCE      = 2;
    const IGNORE_ON_INVALID_REFERENCE    = 3;
    const SCOPE_CONTAINER                = 'container';
    const SCOPE_PROTOTYPE                = 'prototype';

    /**
     * Sets a service.
     *
     * @param string $id      The service identifier
     * @param object $service The service instance
     * @param string $scope   The scope of the service
     *
     * @api
     */
    function set($id, $service, $scope = self::SCOPE_CONTAINER);

    /**
     * Gets a service.
     *
     * @param  string $id              The service identifier
     * @param  int    $invalidBehavior The behavior when the service does not exist
     *
     * @return object The associated service
     *
     * @throws InvalidArgumentException if the service is not defined
     *
     * @see Reference
     *
     * @api
     */
    function get($id, $invalidBehavior = self::EXCEPTION_ON_INVALID_REFERENCE);

    /**
     * Returns true if the given service is defined.
     *
     * @param  string  $id      The service identifier
     *
     * @return Boolean true if the service is defined, false otherwise
     *
     * @api
     */
    function has($id);

    /**
     * Gets a parameter.
     *
     * @param  string $name The parameter name
     *
     * @return mixed  The parameter value
     *
     * @throws InvalidArgumentException if the parameter is not defined
     *
     * @api
     */
    function getParameter($name);

    /**
     * Checks if a parameter exists.
     *
     * @param  string $name The parameter name
     *
     * @return Boolean The presence of parameter in container
     *
     * @api
     */
    function hasParameter($name);

    /**
     * Sets a parameter.
     *
     * @param string $name  The parameter name
     * @param mixed  $value The parameter value
     *
     * @api
     */
    function setParameter($name, $value);

    /**
     * Enters the given scope
     *
     * @param string $name
<<<<<<< HEAD
=======
     *
     * @return void
>>>>>>> ec7eec5f
     *
     * @api
     */
    function enterScope($name);

    /**
     * Leaves the current scope, and re-enters the parent scope
     *
     * @param string $name
<<<<<<< HEAD
=======
     *
     * @return void
>>>>>>> ec7eec5f
     *
     * @api
     */
    function leaveScope($name);

    /**
     * Adds a scope to the container
     *
     * @param ScopeInterface $scope
<<<<<<< HEAD
=======
     *
     * @return void
>>>>>>> ec7eec5f
     *
     * @api
     */
    function addScope(ScopeInterface $scope);

    /**
     * Whether this container has the given scope
     *
     * @param string $name
     *
     * @return Boolean
     *
     * @api
     */
    function hasScope($name);

    /**
     * Determines whether the given scope is currently active.
     *
     * It does however not check if the scope actually exists.
     *
     * @param string $name
     *
     * @return Boolean
     *
     * @api
     */
    function isScopeActive($name);
}<|MERGE_RESOLUTION|>--- conflicted
+++ resolved
@@ -105,11 +105,6 @@
      * Enters the given scope
      *
      * @param string $name
-<<<<<<< HEAD
-=======
-     *
-     * @return void
->>>>>>> ec7eec5f
      *
      * @api
      */
@@ -119,11 +114,6 @@
      * Leaves the current scope, and re-enters the parent scope
      *
      * @param string $name
-<<<<<<< HEAD
-=======
-     *
-     * @return void
->>>>>>> ec7eec5f
      *
      * @api
      */
@@ -133,11 +123,6 @@
      * Adds a scope to the container
      *
      * @param ScopeInterface $scope
-<<<<<<< HEAD
-=======
-     *
-     * @return void
->>>>>>> ec7eec5f
      *
      * @api
      */
