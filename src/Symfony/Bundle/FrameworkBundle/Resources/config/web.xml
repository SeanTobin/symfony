<?xml version="1.0" ?>

<container xmlns="http://symfony.com/schema/dic/services"
    xmlns:xsi="http://www.w3.org/2001/XMLSchema-instance"
    xsi:schemaLocation="http://symfony.com/schema/dic/services http://symfony.com/schema/dic/services/services-1.0.xsd">

    <parameters>
        <parameter key="router_listener.class">Symfony\Bundle\FrameworkBundle\Listener\RouterListener</parameter>
        <parameter key="session_listener.class">Symfony\Bundle\FrameworkBundle\Listener\SessionListener</parameter>
        <parameter key="controller_resolver.class">Symfony\Bundle\FrameworkBundle\Controller\ControllerResolver</parameter>
        <parameter key="controller_name_converter.class">Symfony\Bundle\FrameworkBundle\Controller\ControllerNameParser</parameter>
        <parameter key="response_listener.class">Symfony\Component\HttpKernel\ResponseListener</parameter>
        <parameter key="exception_listener.class">Symfony\Component\HttpKernel\Debug\ExceptionListener</parameter>
    </parameters>

    <services>
        <service id="controller_name_converter" class="%controller_name_converter.class%" public="false">
            <tag name="monolog.logger" channel="request" />
            <argument type="service" id="kernel" />
            <argument type="service" id="logger" on-invalid="ignore" />
        </service>

        <service id="controller_resolver" class="%controller_resolver.class%" public="false">
            <tag name="monolog.logger" channel="request" />
            <argument type="service" id="service_container" />
            <argument type="service" id="controller_name_converter" />
            <argument type="service" id="logger" on-invalid="ignore" />
        </service>

        <service id="router_listener" class="%router_listener.class%">
            <tag name="kernel.listener" event="core.request" method="onCoreRequest" />
            <tag name="monolog.logger" channel="request" />
            <argument type="service" id="router" />
            <argument>%request_listener.http_port%</argument>
            <argument>%request_listener.https_port%</argument>
            <argument type="service" id="logger" on-invalid="ignore" />
        </service>

        <service id="session_listener" class="%session_listener.class%">
<<<<<<< HEAD
            <tag name="kernel.listener" event="core.request" method="onCoreRequest" priority="255" />
=======
            <tag name="kernel.listener" event="onCoreRequest" priority="128" />
>>>>>>> 67310656
            <argument type="service" id="service_container" />
        </service>

        <service id="response_listener" class="%response_listener.class%">
            <tag name="kernel.listener" event="core.response" method="onCoreResponse" />
            <argument>%kernel.charset%</argument>
        </service>

        <service id="exception_listener" class="%exception_listener.class%">
            <tag name="kernel.listener" event="core.exception" method="onCoreException" priority="-128" />
            <tag name="monolog.logger" channel="request" />
            <argument>%exception_listener.controller%</argument>
            <argument type="service" id="logger" on-invalid="null" />
        </service>
    </services>
</container><|MERGE_RESOLUTION|>--- conflicted
+++ resolved
@@ -37,11 +37,7 @@
         </service>
 
         <service id="session_listener" class="%session_listener.class%">
-<<<<<<< HEAD
-            <tag name="kernel.listener" event="core.request" method="onCoreRequest" priority="255" />
-=======
-            <tag name="kernel.listener" event="onCoreRequest" priority="128" />
->>>>>>> 67310656
+            <tag name="kernel.listener" event="core.request" method="onCoreRequest" priority="128" />
             <argument type="service" id="service_container" />
         </service>
 
