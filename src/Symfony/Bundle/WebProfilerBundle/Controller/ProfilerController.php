<?php

/*
 * This file is part of the Symfony package.
 *
 * (c) Fabien Potencier <fabien@symfony.com>
 *
 * For the full copyright and license information, please view the LICENSE
 * file that was distributed with this source code.
 */

namespace Symfony\Bundle\WebProfilerBundle\Controller;

use Symfony\Component\DependencyInjection\ContainerAware;
use Symfony\Component\HttpFoundation\Response;
use Symfony\Component\HttpFoundation\RedirectResponse;
use Symfony\Component\HttpKernel\Exception\NotFoundHttpException;

/**
 * ProfilerController.
 *
 * @author Fabien Potencier <fabien@symfony.com>
 */
class ProfilerController extends ContainerAware
{
    /**
     * Renders a profiler panel for the given token.
     *
     * @param string $token The profiler token
     *
     * @return Response A Response instance
     */
    public function panelAction($token)
    {
        $profiler = $this->container->get('profiler');
        $profiler->disable();

        $panel = $this->container->get('request')->query->get('panel', 'request');

        if (!$profile = $profiler->loadProfile($token)) {
            return $this->container->get('templating')->renderResponse('WebProfilerBundle:Profiler:notfound.html.twig', array('token' => $token));
        }

        if (!$profile->hasCollector($panel)) {
            throw new NotFoundHttpException(sprintf('Panel "%s" is not available for token "%s".', $panel, $token));
        }

        return $this->container->get('templating')->renderResponse($this->getTemplateName($profiler, $panel), array(
            'token'     => $token,
            'profile'   => $profile,
            'collector' => $profile->getCollector($panel),
            'panel'     => $panel,
            'templates' => $this->getTemplates($profiler),
        ));
    }

    /**
     * Exports data for a given token.
     *
     * @param string $token    The profiler token
     *
     * @return Response A Response instance
     */
    public function exportAction($token)
    {
        $profiler = $this->container->get('profiler');
        $profiler->disable();

        if (!$profile = $profiler->loadProfile($token)) {
            throw new NotFoundHttpException(sprintf('Token "%s" does not exist.', $token));
        }

        return new Response($profiler->export($profile), 200, array(
            'Content-Type'        => 'text/plain',
            'Content-Disposition' => 'attachment; filename= '.$token.'.txt',
        ));
    }

    /**
     * Purges all tokens.
     *
     * @return Response A Response instance
     */
    public function purgeAction()
    {
        $profiler = $this->container->get('profiler');
        $profiler->disable();
        $profiler->purge();

        return new RedirectResponse($this->container->get('router')->generate('_profiler_info', array('about' => 'purge')));
    }

    /**
     * Imports token data.
     *
     * @return Response A Response instance
     */
    public function importAction()
    {
        $profiler = $this->container->get('profiler');
        $profiler->disable();

        $router = $this->container->get('router');

        $file = $this->container->get('request')->files->get('file');
<<<<<<< HEAD
        if (empty($file) || UPLOAD_ERR_OK !== $file->getError()) {
            throw new \RuntimeException('Problem uploading the data.');
        }

        if (!$profile = $profiler->import(file_get_contents($file->getPathname()))) {
            throw new \RuntimeException('Problem uploading the data (token already exists).');
=======
        if (!$file || !$file->isValid()) {
            return new RedirectResponse($router->generate('_profiler_info', array('about' => 'upload_error')));
        }

        if (!$profile = $profiler->import(file_get_contents($file->getPath()))) {
            return new RedirectResponse($router->generate('_profiler_info', array('about' => 'already_exists')));
>>>>>>> fea74dbf
        }

        return new RedirectResponse($router->generate('_profiler', array('token' => $profile->getToken())));
    }

    /**
     * Displays information page.
     *
     * @param string $about
     *
     * @return Response A Response instance
     */
    public function infoAction($about)
    {
        $profiler = $this->container->get('profiler');
        $profiler->disable();

        return $this->container->get('templating')->renderResponse('WebProfilerBundle:Profiler:info.html.twig', array(
            'about' => $about
        ));
    }

    /**
     * Renders the Web Debug Toolbar.
     *
     * @param string $token    The profiler token
     * @param string $position The toolbar position (top, bottom, normal, or null -- use the configuration)
     *
     * @return Response A Response instance
     */
    public function toolbarAction($token, $position = null)
    {
        $request = $this->container->get('request');

        if (null !== $session = $request->getSession()) {
            // keep current flashes for one more request
            $session->setFlashes($session->getFlashes());
        }

        if (null === $token) {
            return new Response();
        }

        $profiler = $this->container->get('profiler');
        $profiler->disable();

        if (!$profile = $profiler->loadProfile($token)) {
            return new Response();
        }

        if (null === $position) {
            $position = $this->container->getParameter('web_profiler.debug_toolbar.position');
        }

        $url = null;
        try {
            $url = $this->container->get('router')->generate('_profiler', array('token' => $token));
        } catch (\Exception $e) {
            // the profiler is not enabled
        }

        return $this->container->get('templating')->renderResponse('WebProfilerBundle:Profiler:toolbar.html.twig', array(
            'position'     => $position,
            'profile'      => $profile,
            'templates'    => $this->getTemplates($profiler),
            'profiler_url' => $url,
            'verbose'      => $this->container->get('web_profiler.debug_toolbar')->isVerbose()
        ));
    }

    /**
     * Renders the profiler search bar.
     *
     * @return Response A Response instance
     */
    public function searchBarAction()
    {
        $profiler = $this->container->get('profiler');
        $profiler->disable();

        if (null === $session = $this->container->get('request')->getSession()) {
            $ip    =
            $url   =
            $limit =
            $token = null;
        } else {
            $ip    = $session->get('_profiler_search_ip');
            $url   = $session->get('_profiler_search_url');
            $limit = $session->get('_profiler_search_limit');
            $token = $session->get('_profiler_search_token');
        }

        return $this->container->get('templating')->renderResponse('WebProfilerBundle:Profiler:search.html.twig', array(
            'token' => $token,
            'ip'    => $ip,
            'url'   => $url,
            'limit' => $limit,
        ));
    }

    /**
     * Search results.
     *
     * @param string $token The token
     * @return Response A Response instance
     */
    public function searchResultsAction($token)
    {
        $profiler = $this->container->get('profiler');
        $profiler->disable();

        $profile = $profiler->loadProfile($token);

        $ip    = $this->container->get('request')->query->get('ip');
        $url   = $this->container->get('request')->query->get('url');
        $limit = $this->container->get('request')->query->get('limit');

        return $this->container->get('templating')->renderResponse('WebProfilerBundle:Profiler:results.html.twig', array(
            'token'    => $token,
            'profile'  => $profile,
            'tokens'   => $profiler->find($ip, $url, $limit),
            'ip'       => $ip,
            'url'      => $url,
            'limit'    => $limit,
            'panel'    => null,
        ));
    }

    /**
     * Narrow the search bar.
     *
     * @return Response A Response instance
     */
    public function searchAction()
    {
        $profiler = $this->container->get('profiler');
        $profiler->disable();

        $request = $this->container->get('request');

        $ip    = preg_replace('/[^\d\.]/', '', $request->query->get('ip'));
        $url   = $request->query->get('url');
        $limit = $request->query->get('limit');
        $token = $request->query->get('token');

        if (null !== $session = $request->getSession()) {
            $session->set('_profiler_search_ip', $ip);
            $session->set('_profiler_search_url', $url);
            $session->set('_profiler_search_limit', $limit);
            $session->set('_profiler_search_token', $token);
        }

        if (!empty($token)) {
            return new RedirectResponse($this->container->get('router')->generate('_profiler', array('token' => $token)));
        }

        $tokens = $profiler->find($ip, $url, $limit);

        return new RedirectResponse($this->container->get('router')->generate('_profiler_search_results', array(
            'token' => $tokens ? $tokens[0]['token'] : 'empty',
            'ip'    => $ip,
            'url'   => $url,
            'limit' => $limit,
        )));
    }

    protected function getTemplateNames($profiler)
    {
        $templates = array();
        foreach ($this->container->getParameter('data_collector.templates') as $id => $arguments) {
            if (null === $arguments) {
                continue;
            }

            list($name, $template) = $arguments;
            if (!$profiler->has($name)) {
                continue;
            }

            if ('.html.twig' === substr($template, -10)) {
                $template = substr($template, 0, -10);
            }

            if (!$this->container->get('templating')->exists($template.'.html.twig')) {
                throw new \UnexpectedValueException(sprintf('The profiler template "%s.html.twig" for data collector "%s" does not exist.', $template, $name));
            }

            $templates[$name] = $template.'.html.twig';
        }

        return $templates;
    }

    protected function getTemplateName($profiler, $panel)
    {
        $templates = $this->getTemplateNames($profiler);

        if (!isset($templates[$panel])) {
            throw new NotFoundHttpException(sprintf('Panel "%s" is not registered.', $panel));
        }

        return $templates[$panel];
    }

    protected function getTemplates($profiler)
    {
        $templates = $this->getTemplateNames($profiler);
        foreach ($templates as $name => $template) {
            $templates[$name] = $this->container->get('twig')->loadTemplate($template);
        }

        return $templates;
    }
}<|MERGE_RESOLUTION|>--- conflicted
+++ resolved
@@ -103,21 +103,13 @@
         $router = $this->container->get('router');
 
         $file = $this->container->get('request')->files->get('file');
-<<<<<<< HEAD
-        if (empty($file) || UPLOAD_ERR_OK !== $file->getError()) {
-            throw new \RuntimeException('Problem uploading the data.');
+
+        if (empty($file) || !$file->isValid()) {
+            return new RedirectResponse($router->generate('_profiler_info', array('about' => 'upload_error')));
         }
 
         if (!$profile = $profiler->import(file_get_contents($file->getPathname()))) {
-            throw new \RuntimeException('Problem uploading the data (token already exists).');
-=======
-        if (!$file || !$file->isValid()) {
-            return new RedirectResponse($router->generate('_profiler_info', array('about' => 'upload_error')));
-        }
-
-        if (!$profile = $profiler->import(file_get_contents($file->getPath()))) {
             return new RedirectResponse($router->generate('_profiler_info', array('about' => 'already_exists')));
->>>>>>> fea74dbf
         }
 
         return new RedirectResponse($router->generate('_profiler', array('token' => $profile->getToken())));
